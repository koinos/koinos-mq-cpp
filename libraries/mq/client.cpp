--- conflicted
+++ resolved
@@ -9,13 +9,10 @@
 
 namespace detail {
 
-<<<<<<< HEAD
 constexpr const char* broadcast_exchange    = "koinos_event";
 constexpr const char* rpc_exchange          = "koinos_rpc";
 constexpr const char* rpc_reply_to_exchange = "koinos_rpc_reply";
 
-class client_impl final
-=======
 std::string random_string( int32_t len )
 {
    std::string s;
@@ -29,8 +26,7 @@
    return s;
 }
 
-struct client_impl
->>>>>>> c5718fed
+class client_impl final
 {
 public:
    client_impl();
@@ -91,7 +87,6 @@
    return error_code::success;
 }
 
-<<<<<<< HEAD
 error_code client_impl::prepare()
 {
    error_code ec;
@@ -208,10 +203,7 @@
    }
 }
 
-std::future< std::string > client_impl::rpc( std::string content_type, std::string rpc_type, std::string payload )
-=======
 std::future< std::string > client_impl::rpc( const std::string& content_type, const std::string& rpc_type, const std::string& payload, int64_t timeout_ms )
->>>>>>> c5718fed
 {
    auto promise = std::promise< std::string >();
    message msg;
