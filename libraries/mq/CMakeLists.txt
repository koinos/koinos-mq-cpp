--- conflicted
+++ resolved
@@ -1,11 +1,3 @@
-<<<<<<< HEAD
-=======
-find_package(rabbitmq-c CONFIG REQUIRED)
-find_package(nlohmann_json CONFIG REQUIRED)
-find_package(koinos_util CONFIG REQUIRED)
-find_package(koinos_exception CONFIG REQUIRED)
-
->>>>>>> c5718fed
 file(GLOB HEADERS "include/koinos/mq/*.hpp")
 add_library(koinos_mq
             client.cpp
